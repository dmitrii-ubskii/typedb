---
title: Schemas - The structure of knowledge
keywords: setup, getting started
last_updated: September 2017
summary: In this lesson you will learn what is a Grakn schema and what are its main elements
tags: [getting-started, graql]
sidebar: academy_sidebar
permalink: ./academy/schema-elements.html
folder: overview
toc: false
KB: academy
---

You have learned the language, it is now time to put it to good use: it is time to learn about the Grakn conceptual model. As Grakn is, as they say, a "schema first" system, It is time to learn building Grakn schemas.

<<<<<<< HEAD
## What is a GRAKN schema
A schema in GRAKN is a part of the knowledge graph that describes how the data is structured. The data model, in other words.
=======
## What is a Grakn schema
A schema in Grakn is a part of the knowledge base that describes how the data is structured. The data model, in other words.
>>>>>>> 1f1c630d

If you know a bit about other schema first database knowledge systems, you know that normally database design involves three schemas:

  1. _A high-level conceptual schema_, that models your problem and usually involves some variation of the entity-relation model

  1. _A mid-level logical schema_, that depends on the database type you are aiming at (for example if you are going relational, this would involve turning the conceptual model into tables and going over a series of normalisation steps of your schema)

  1. _A low level physical schema_, that requires you to optimise your schema according to how your physical resources are distributed

With Grakn, thanks to our high level knowledge model, your schema will closely resemble the conceptual schema of step one, essentially avoiding you the hassle of going through the other two modelling steps: your Grakn system will take care of those.

This greatly simplifies the design process, getting you what can be considered a highly normalised distributed schema without the need of going through the logical and physical modelling.

<<<<<<< HEAD
Let us go over the main components of a GRAKN knowledge graph and schema.

## Concepts
Everything that describes your domain  in a GRAKN knowledge graph is a concept. This includes the elements of the schema (namely types and roles, which we call schema concepts) and the actual data (which we simply call things; you can think of them as instances of types if you are the programmer kind of person).
=======
Let us go over the main components of a Grakn knowledge base and schema.

## Concepts
Everything that describes your domain  in a Grakn knowledge base is a concept. This includes the elements of the schema (namely types and roles, which we call schema concepts) and the actual data (which we simply call things; you can think of them as instances of types if you are the programmer kind of person).
>>>>>>> 1f1c630d


## Types
Types are what constitutes the core of your schema. They come in three flavours: entities, relationships and attributes.

__Entities__ are the main actors in your domain. These are usually the type of things you want to know about.

__Relationships__ are things that connect other concepts. Each relationship can connect a number of things, as specified in your schema.

__Attributes__ are small pieces of data that get attached to other concept (think of numbers, strings, dates etc.).


## Roles
_Roles_ are what connect types together. They are not types themselves: you cannot have a thing which is an instance of a role, but you will be able to have things playing a role in a specific relationship. In your schema, we will need to specify what role relates to each relationship type and who can play those role. Thanks to roles, you will be able to guarantee the logical integrity of your data, avoiding to have a marriage between a cat and a building, for example, unless you specifically allow such a thing in the schema.

### What have you learned?
<<<<<<< HEAD
In this lesson you have learned what a GRAKN schema is and the basic terminology of a schema. You are ready to get into the actual process of modelling a GRAKN knowledge graph.
=======
In this lesson you have learned what a Grakn schema is and the basic terminology of a schema. You are ready to get into the actual process of modelling a Grakn knowledge base.
>>>>>>> 1f1c630d

As a review exercise, try to describe what are the three modeling steps in database design and what are the main elements of a Grakn schema.


## What next?
In our [next lesson](./conceptual-modeling-intro.html)  we will be start modeling the big question we have introduced several lessons ago. If you haven’t read it or you need a refresher, here [is the link](./graql-intro.html). If you want to know more about Grakn schemas, as always, head over to [the docs](../index.html).<|MERGE_RESOLUTION|>--- conflicted
+++ resolved
@@ -13,13 +13,8 @@
 
 You have learned the language, it is now time to put it to good use: it is time to learn about the Grakn conceptual model. As Grakn is, as they say, a "schema first" system, It is time to learn building Grakn schemas.
 
-<<<<<<< HEAD
-## What is a GRAKN schema
-A schema in GRAKN is a part of the knowledge graph that describes how the data is structured. The data model, in other words.
-=======
 ## What is a Grakn schema
-A schema in Grakn is a part of the knowledge base that describes how the data is structured. The data model, in other words.
->>>>>>> 1f1c630d
+A schema in Grakn is a part of the knowledge graph that describes how the data is structured. The data model, in other words.
 
 If you know a bit about other schema first database knowledge systems, you know that normally database design involves three schemas:
 
@@ -33,17 +28,10 @@
 
 This greatly simplifies the design process, getting you what can be considered a highly normalised distributed schema without the need of going through the logical and physical modelling.
 
-<<<<<<< HEAD
-Let us go over the main components of a GRAKN knowledge graph and schema.
+Let us go over the main components of a Grakn knowledge graph and schema.
 
 ## Concepts
-Everything that describes your domain  in a GRAKN knowledge graph is a concept. This includes the elements of the schema (namely types and roles, which we call schema concepts) and the actual data (which we simply call things; you can think of them as instances of types if you are the programmer kind of person).
-=======
-Let us go over the main components of a Grakn knowledge base and schema.
-
-## Concepts
-Everything that describes your domain  in a Grakn knowledge base is a concept. This includes the elements of the schema (namely types and roles, which we call schema concepts) and the actual data (which we simply call things; you can think of them as instances of types if you are the programmer kind of person).
->>>>>>> 1f1c630d
+Everything that describes your domain in a Grakn knowledge graph is a concept. This includes the elements of the schema (namely types and roles, which we call schema concepts) and the actual data (which we simply call things; you can think of them as instances of types if you are the programmer kind of person).
 
 
 ## Types
@@ -60,11 +48,7 @@
 _Roles_ are what connect types together. They are not types themselves: you cannot have a thing which is an instance of a role, but you will be able to have things playing a role in a specific relationship. In your schema, we will need to specify what role relates to each relationship type and who can play those role. Thanks to roles, you will be able to guarantee the logical integrity of your data, avoiding to have a marriage between a cat and a building, for example, unless you specifically allow such a thing in the schema.
 
 ### What have you learned?
-<<<<<<< HEAD
-In this lesson you have learned what a GRAKN schema is and the basic terminology of a schema. You are ready to get into the actual process of modelling a GRAKN knowledge graph.
-=======
-In this lesson you have learned what a Grakn schema is and the basic terminology of a schema. You are ready to get into the actual process of modelling a Grakn knowledge base.
->>>>>>> 1f1c630d
+In this lesson you have learned what a Grakn schema is and the basic terminology of a schema. You are ready to get into the actual process of modelling a Grakn knowledge graph.
 
 As a review exercise, try to describe what are the three modeling steps in database design and what are the main elements of a Grakn schema.
 
