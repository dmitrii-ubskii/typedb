---
title: Introduction to Grakn
keywords: getting started
last_updated: September 2017
<<<<<<< HEAD
summary: This is a brief introduction to what a knowledge graph system is, what is GRAKN and the broad topics that will be covered into the Grakn Academy.
=======
summary: This is a brief introduction to what a knowledge based system is, what is Grakn and the broad topics that will be covered into the Grakn Academy.
>>>>>>> 1f1c630d
tags: [getting-started]
sidebar: academy_sidebar
permalink: ./academy/grakn-intro.html
folder: overview
toc: false
KB: academy
---

If you are reading this, you probably want to learn how to use Grakn.

In this series of guides, we will cover most of the knowledge needed to exploit the power of Grakn to build intelligent applications and to get useful insight from your data.

In other words, these guides will teach you how to turn your data into Knowledge using the Grakn.

#### Welcome to the Academy.


Let us tart with the most basic question.

## What is Grakn?

In simple and cheesy terms, Grakn is a database on steroids that makes it easy to build intelligent applications.

More precisely, it is what we call a [Knowledge Graph System](https://en.wikipedia.org/wiki/Knowledge-based_systems): a piece of software that allows to model complex problems, made of several components:

<<<<<<< HEAD
  * __Data layer.__ A data storage component that allows to store and efficiently access your data. A database. In order to be able to store highly interconnected data at a scale, GRAKN uses a graph database, but that is just because it happens to be the best tool for th job. As you will see, GRAKN is a much more than a graph database. And much more than a relational database for all that matters. That is why we call GRAKN a _knowledge graph_.
=======
  * __Data layer.__ A data storage component that allows to store and efficiently access your data. A database. In order to be able to store highly interconnected data at a scale, Grakn uses a graph database, but that is just because it happens to be the best tool for th job. As you will see, Grakn is a much more than a graph database. And much more than a relational database for all that matters. That is why we call Grakn a _hyper-relational database_.
>>>>>>> 1f1c630d

  * __Data model.__ A knowledge representation object model (our Schema model) that allows to describe your knowledge of the domain and store it together with the data. In simpler words, this helps giving structure to your data.

  * __Reasoning.__ An inference engine, that allows to gain new knowledge that is not explicitly in your data and obtain more intelligent answers to your questions.

<<<<<<< HEAD
  * __User interfaces.__ A set of user interfaces that allow to access and interact with your knowledge graph both graphically and programmatically and make it easy to extend and build applications on top of GRAKN.

A knowledge graph management system like GRAKN helps you turning data into information (thanks to its data layer and model components) and to turn information into knowledge thanks to its reasoning engine.
=======
  * __User interfaces.__ A set of user interfaces that allow to access and interact with your knowledge base both graphically and programmatically and make it easy to extend and build applications on top of Grakn.

A knowledge base management system like Grakn helps you turning data into information (thanks to its data layer and model components) and to turn information into knowledge thanks to its reasoning engine.
>>>>>>> 1f1c630d

  ![DIKW Pyramid](/images/academy/1-welcome/DIKW.svg)

On top of that, Grakn adds

  * Powerful distributed graph analytics that allow to effortlessly perform graph data analysis at scale.

  * A migrator component that greatly simplify the ETL process to migrate data into your knowledge graph.

  * Graql, an easy to learn, easy to read querying and templating language used to control all the different components.

<<<<<<< HEAD
The fact that GRAKN adds knowledge graph system capabilities on top of a graph database, all governed by a simple language, makes it the ideal tool both for effectively exploring large datasets and to build AI based applications. With the added (huge) value that our schema-first approach guarantees the logical integrity of the data.

## What you will build

During the course of the Academy lessons, you will build step by step a fully functional GRAKN knowledge graph, starting from the schema, loading data, adding inference rules and performing distributed analytics on it. You will learn the fundamentals of GRAKN and Graql and you will learn more about our data model.
=======
The fact that Grakn adds knowledge base system capabilities on top of a graph database, all governed by a simple language, makes it the ideal tool both for effectively exploring large datasets and to build AI based applications. With the added (huge) value that our schema-first approach guarantees the logical integrity of the data.

## What you will build

During the course of the Academy lessons, you will build step by step a fully functional Grakn knowledge base, starting from the schema, loading data, adding inference rules and performing distributed analytics on it. You will learn the fundamentals of Grakn and Graql and you will learn more about our data model.
>>>>>>> 1f1c630d

At the end of the Academy, you will be able to take full advantage of the Grakn software stack for your intelligent applications and you will be ready to start developing with it.

### What have you learned?
In this section you will find questions and exercises that you should be able to solve after reading each of the guides that make up the Grakn Academy. They are used to make sure that you have understood the topics covered. The more technical the guides become, the more you will find exercises sprinkled along the text.

For this lesson, the exercises are quite free-form, so feel free to answer them as you see fit:

  * What are the main components of a knowledge graph systems?

  * What differentiates a knowledge graph from a database?

  * Can you list 3 features of Grakn that make it good for AI applications?

Extra (these will require some additional external research):

  * What are the advantages of graph databases over relational databases?

  * What are the advantages of relational databases over graph databases?

  * What are the advantages of having a schema-first approach to data modeling?

## What next?
In the [next lesson](./setup.html) you will get ready for the Academy lessons, you will setup your computer and will be introduced to the main entrypoint of Grakn that you will use during the following lessons.<|MERGE_RESOLUTION|>--- conflicted
+++ resolved
@@ -2,11 +2,7 @@
 title: Introduction to Grakn
 keywords: getting started
 last_updated: September 2017
-<<<<<<< HEAD
-summary: This is a brief introduction to what a knowledge graph system is, what is GRAKN and the broad topics that will be covered into the Grakn Academy.
-=======
-summary: This is a brief introduction to what a knowledge based system is, what is Grakn and the broad topics that will be covered into the Grakn Academy.
->>>>>>> 1f1c630d
+summary: This is a brief introduction to what a knowledge graph system is, what is Grakn and the broad topics that will be covered into the Grakn Academy.
 tags: [getting-started]
 sidebar: academy_sidebar
 permalink: ./academy/grakn-intro.html
@@ -32,25 +28,15 @@
 
 More precisely, it is what we call a [Knowledge Graph System](https://en.wikipedia.org/wiki/Knowledge-based_systems): a piece of software that allows to model complex problems, made of several components:
 
-<<<<<<< HEAD
-  * __Data layer.__ A data storage component that allows to store and efficiently access your data. A database. In order to be able to store highly interconnected data at a scale, GRAKN uses a graph database, but that is just because it happens to be the best tool for th job. As you will see, GRAKN is a much more than a graph database. And much more than a relational database for all that matters. That is why we call GRAKN a _knowledge graph_.
-=======
-  * __Data layer.__ A data storage component that allows to store and efficiently access your data. A database. In order to be able to store highly interconnected data at a scale, Grakn uses a graph database, but that is just because it happens to be the best tool for th job. As you will see, Grakn is a much more than a graph database. And much more than a relational database for all that matters. That is why we call Grakn a _hyper-relational database_.
->>>>>>> 1f1c630d
+  * __Data layer.__ A data storage component that allows to store and efficiently access your data. A database. In order to be able to store highly interconnected data at a scale, Grakn uses a graph database, but that is just because it happens to be the best tool for th job. As you will see, Grakn is a much more than a graph database. And much more than a relational database for all that matters. That is why we call Grakn a _knowledge graph_.
 
   * __Data model.__ A knowledge representation object model (our Schema model) that allows to describe your knowledge of the domain and store it together with the data. In simpler words, this helps giving structure to your data.
 
   * __Reasoning.__ An inference engine, that allows to gain new knowledge that is not explicitly in your data and obtain more intelligent answers to your questions.
 
-<<<<<<< HEAD
-  * __User interfaces.__ A set of user interfaces that allow to access and interact with your knowledge graph both graphically and programmatically and make it easy to extend and build applications on top of GRAKN.
+  * __User interfaces.__ A set of user interfaces that allow to access and interact with your knowledge graph both graphically and programmatically and make it easy to extend and build applications on top of Grakn.
 
-A knowledge graph management system like GRAKN helps you turning data into information (thanks to its data layer and model components) and to turn information into knowledge thanks to its reasoning engine.
-=======
-  * __User interfaces.__ A set of user interfaces that allow to access and interact with your knowledge base both graphically and programmatically and make it easy to extend and build applications on top of Grakn.
-
-A knowledge base management system like Grakn helps you turning data into information (thanks to its data layer and model components) and to turn information into knowledge thanks to its reasoning engine.
->>>>>>> 1f1c630d
+A knowledge graph management system like Grakn helps you turning data into information (thanks to its data layer and model components) and to turn information into knowledge thanks to its reasoning engine.
 
   ![DIKW Pyramid](/images/academy/1-welcome/DIKW.svg)
 
@@ -62,19 +48,11 @@
 
   * Graql, an easy to learn, easy to read querying and templating language used to control all the different components.
 
-<<<<<<< HEAD
-The fact that GRAKN adds knowledge graph system capabilities on top of a graph database, all governed by a simple language, makes it the ideal tool both for effectively exploring large datasets and to build AI based applications. With the added (huge) value that our schema-first approach guarantees the logical integrity of the data.
+The fact that Grakn adds knowledge graph system capabilities on top of a graph database, all governed by a simple language, makes it the ideal tool both for effectively exploring large datasets and to build AI-based applications. With the added (huge) value that our schema-first approach guarantees the logical integrity of the data.
 
 ## What you will build
 
-During the course of the Academy lessons, you will build step by step a fully functional GRAKN knowledge graph, starting from the schema, loading data, adding inference rules and performing distributed analytics on it. You will learn the fundamentals of GRAKN and Graql and you will learn more about our data model.
-=======
-The fact that Grakn adds knowledge base system capabilities on top of a graph database, all governed by a simple language, makes it the ideal tool both for effectively exploring large datasets and to build AI based applications. With the added (huge) value that our schema-first approach guarantees the logical integrity of the data.
-
-## What you will build
-
-During the course of the Academy lessons, you will build step by step a fully functional Grakn knowledge base, starting from the schema, loading data, adding inference rules and performing distributed analytics on it. You will learn the fundamentals of Grakn and Graql and you will learn more about our data model.
->>>>>>> 1f1c630d
+During the course of the Academy lessons, you will build step by step a fully functional Grakn knowledge graph, starting from the schema, loading data, adding inference rules and performing distributed analytics on it. You will learn the fundamentals of Grakn and Graql and you will learn more about our data model.
 
 At the end of the Academy, you will be able to take full advantage of the Grakn software stack for your intelligent applications and you will be ready to start developing with it.
 
