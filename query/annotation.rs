--- conflicted
+++ resolved
@@ -215,11 +215,8 @@
         TranslatedStage::Select(select) => Ok(AnnotatedStage::Select(select)),
         TranslatedStage::Offset(offset) => Ok(AnnotatedStage::Offset(offset)),
         TranslatedStage::Limit(limit) => Ok(AnnotatedStage::Limit(limit)),
-<<<<<<< HEAD
         TranslatedStage::Require(require) => Ok(AnnotatedStage::Require(require)),
-=======
-
->>>>>>> ba425e17
+
         TranslatedStage::Reduce(reduce) => {
             let mut typed_reducers = Vec::with_capacity(reduce.assigned_reductions.len());
             for (assigned, reducer) in &reduce.assigned_reductions {
