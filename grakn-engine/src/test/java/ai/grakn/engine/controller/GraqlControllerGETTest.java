--- conflicted
+++ resolved
@@ -22,8 +22,6 @@
 import ai.grakn.engine.SystemKeyspace;
 import ai.grakn.engine.factory.EngineGraknGraphFactory;
 import ai.grakn.graql.QueryBuilder;
-<<<<<<< HEAD
-=======
 import ai.grakn.graql.internal.printer.Printers;
 import ai.grakn.test.GraknTestSetup;
 import ai.grakn.test.GraphContext;
@@ -41,18 +39,12 @@
 
 import java.util.Collections;
 
->>>>>>> 0f1eebab
 import static ai.grakn.graql.internal.hal.HALBuilder.renderHALArrayData;
 import static ai.grakn.graql.internal.hal.HALUtils.BASETYPE_PROPERTY;
 import static ai.grakn.graql.internal.hal.HALUtils.ID_PROPERTY;
 import static ai.grakn.graql.internal.hal.HALUtils.TYPE_PROPERTY;
-import ai.grakn.graql.internal.printer.Printers;
-import ai.grakn.test.GraknTestSetup;
-import ai.grakn.test.GraphContext;
-import ai.grakn.test.graphs.MovieGraph;
 import static ai.grakn.util.ErrorMessage.MISSING_MANDATORY_REQUEST_PARAMETERS;
 import static ai.grakn.util.ErrorMessage.UNSUPPORTED_CONTENT_TYPE;
-import ai.grakn.util.REST;
 import static ai.grakn.util.REST.Request.Graql.INFER;
 import static ai.grakn.util.REST.Request.Graql.LIMIT_EMBEDDED;
 import static ai.grakn.util.REST.Request.Graql.MATERIALISE;
@@ -62,17 +54,8 @@
 import static ai.grakn.util.REST.Response.ContentType.APPLICATION_JSON_GRAQL;
 import static ai.grakn.util.REST.Response.ContentType.APPLICATION_TEXT;
 import static ai.grakn.util.REST.Response.EXCEPTION;
-<<<<<<< HEAD
-import static ai.grakn.util.REST.Response.Graql.ORIGINAL_QUERY;
-import static ai.grakn.util.REST.Response.Graql.RESPONSE;
 import com.codahale.metrics.MetricRegistry;
-import com.jayway.restassured.RestAssured;
-import com.jayway.restassured.response.Response;
-import java.util.Collections;
-=======
->>>>>>> 0f1eebab
 import static junit.framework.TestCase.assertTrue;
-import mjson.Json;
 import static org.hamcrest.CoreMatchers.containsString;
 import static org.hamcrest.MatcherAssert.assertThat;
 import static org.hamcrest.Matchers.equalTo;
@@ -81,12 +64,6 @@
 import static org.hamcrest.Matchers.not;
 import static org.hamcrest.Matchers.stringContainsInOrder;
 import static org.junit.Assume.assumeTrue;
-import org.junit.Before;
-import org.junit.ClassRule;
-import org.junit.FixMethodOrder;
-import org.junit.Ignore;
-import org.junit.Test;
-import org.junit.runners.MethodSorters;
 import static org.mockito.ArgumentMatchers.any;
 import static org.mockito.ArgumentMatchers.anyBoolean;
 import static org.mockito.ArgumentMatchers.argThat;
@@ -500,8 +477,8 @@
     }
 
     //TODO Prefix with Z to run last until TP Bug #13730 Fixed
-    @Test
-    @Ignore("TODO find out why it fails")
+    @Ignore
+    @Test
     public void ZGETGraqlComputePathWithHALTypeAndNoPath_ResponseIsEmptyJson() {
         String fromId = graphContext.graph().getResourcesByValue("Apocalypse Now").iterator().next().owner().getId().getValue();
         String toId = graphContext.graph().getResourcesByValue("comedy").iterator().next().owner().getId().getValue();
@@ -534,22 +511,7 @@
     }
 
     protected static String exception(Response response) {
-<<<<<<< HEAD
         return response.getBody().as(Json.class, jsonMapper).at(EXCEPTION).asString();
-    }
-
-    protected static String stringResponse(Response response) {
-        return response.getBody().as(Json.class, jsonMapper).at(RESPONSE).asString();
-    }
-
-    protected static Json jsonResponse(Response response) {
-        return response.getBody().as(Json.class, jsonMapper).at(RESPONSE);
-    }
-
-    protected static String originalQuery(Response response) {
-        return response.getBody().as(Json.class, jsonMapper).at(ORIGINAL_QUERY).asString();
-=======
-        return response.getBody().as(Json.class, new JsonMapper()).at(EXCEPTION).asString();
     }
 
     protected static String stringResponse(Response response) {
@@ -557,7 +519,6 @@
     }
 
     protected static Json jsonResponse(Response response) {
-        return response.getBody().as(Json.class, new JsonMapper());
->>>>>>> 0f1eebab
+        return response.getBody().as(Json.class, jsonMapper);
     }
 }